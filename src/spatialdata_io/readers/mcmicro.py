from __future__ import annotations

import re
from collections.abc import Mapping
from pathlib import Path
from types import MappingProxyType
from typing import Any

import anndata as ad
import numpy as np
import pandas as pd
import yaml
from anndata import AnnData
from dask_image.imread import imread
from multiscale_spatial_image.multiscale_spatial_image import MultiscaleSpatialImage
from spatial_image import SpatialImage
from spatialdata import SpatialData
from spatialdata.models import Image2DModel, Labels2DModel, TableModel
from spatialdata.transformations import Identity, Translation, set_transformation
from yaml.loader import SafeLoader

from spatialdata_io._constants._constants import McmicroKeys

__all__ = ["mcmicro"]


def _get_transformation(
    tma: int | None = None,
    tma_centroids: pd.DataFrame | None = None,
    raster_data: SpatialImage | MultiscaleSpatialImage | None = None,
) -> dict[str, Identity]:
    if tma is None:
        assert tma_centroids is None
        return {"global": Identity()}
    else:
        assert tma_centroids is not None
        assert raster_data is not None
        xy_centroids = tma_centroids[["x", "y"]].loc[tma].to_numpy()
        x_offset = np.median(raster_data["x"])
        y_offset = np.median(raster_data["y"])
        xy = xy_centroids - np.array([x_offset, y_offset])
        return {"global": Translation(xy, axes=("x", "y"))}


def mcmicro(
    path: str | Path,
    imread_kwargs: Mapping[str, Any] = MappingProxyType({}),
    image_models_kwargs: Mapping[str, Any] = MappingProxyType({}),
    labels_models_kwargs: Mapping[str, Any] = MappingProxyType({}),
) -> SpatialData:
    """
    Read a *Mcmicro* output into a SpatialData object.

    .. seealso::

        - `Mcmicro pipeline  <https://mcmicro.org/>`_.

    Parameters
    ----------
    path
        Path to the dataset.
    imread_kwargs
        Keyword arguments to pass to the image reader.
    image_models_kwargs
        Keyword arguments to pass to the image models.
    labels_models_kwargs
        Keyword arguments to pass to the labels models

    Returns
    -------
    :class:`spatialdata.SpatialData`
    """
    path = Path(path)
    params = _load_params(path)
    tma: bool = params["workflow"]["tma"]
    tma_centroids: pd.DataFrame | None = None

    markers = pd.read_csv(path / McmicroKeys.MARKERS_FILE)
    markers.index = markers.marker_name
    assert markers.channel_number.is_monotonic_increasing
    marker_names = markers.marker_name.tolist()

    images = {}
    if tma:
        centroids_file = path / McmicroKeys.COREOGRAPH_CENTROIDS
        tma_centroids = pd.read_csv(centroids_file, header=None, names=["y", "x"], index_col=False, sep=" ")
        tma_centroids.index = tma_centroids.index + 1

    image_dir = path / McmicroKeys.IMAGES_DIR_WSI
    if not image_dir.exists():
        raise ValueError(f"{path} does not contain {McmicroKeys.IMAGES_DIR_WSI} directory")

    samples = list(image_dir.glob("*" + McmicroKeys.IMAGE_SUFFIX))
    if len(samples) > 1:
        raise ValueError("Only one sample per dataset is supported.")

    # if tma is true, the image in `samples` is the global image with all the tma cores; let's use it and then
    # reassign `samples` to each individual core
    if tma:
        assert len(samples) == 1
        data = imread(samples[0], **imread_kwargs)
        # , scale_factors=[2, 2]
        data = Image2DModel.parse(data, transformations=_get_transformation(), **image_models_kwargs)
        images["tma_map"] = data

        image_dir = path / McmicroKeys.IMAGES_DIR_TMA
        samples = list(image_dir.glob("*" + McmicroKeys.IMAGE_SUFFIX))
        image_dir_masks = image_dir / "masks"
        samples_masks = list(image_dir_masks.glob("*"))

    for sample in samples:
        core_id: str = sample.with_name(sample.stem).with_suffix("").stem
        if tma:
            image_id = f"core_{core_id}"
        else:
            image_id = core_id

        data = imread(sample, **imread_kwargs)
        data = Image2DModel.parse(data, c_coords=marker_names, **image_models_kwargs)
        transformations = _get_transformation(
            tma=int(core_id) if tma else None, tma_centroids=tma_centroids, raster_data=data
        )
        set_transformation(data, transformation=transformations, set_all=True)
        images[f"{image_id}_image"] = data

    # in exemplar-001 the raw images are aligned with the illumination images, not with the registration image
    raw_dir = path / McmicroKeys.RAW_DIR
    if raw_dir.exists():
        raw_images = list(raw_dir.glob("*"))
        for raw_image in raw_images:
            raw_name = raw_image.with_name(raw_image.stem).with_suffix("").stem

            data = imread(raw_image, **imread_kwargs)
            images[raw_name] = Image2DModel.parse(data, transformations={raw_name: Identity()}, **image_models_kwargs)

    illumination_dir = path / McmicroKeys.ILLUMINATION_DIR
    if illumination_dir.exists():
        illumination_images = list(illumination_dir.glob("*"))
        for illumination_image in illumination_images:
            illumination_name = illumination_image.with_name(illumination_image.stem).with_suffix("").stem
            raw_name = illumination_name.removesuffix(McmicroKeys.ILLUMINATION_SUFFIX_DFP)
            raw_name = raw_name.removesuffix(McmicroKeys.ILLUMINATION_SUFFIX_FFP)

            data = imread(illumination_image, **imread_kwargs)
            images[illumination_name] = Image2DModel.parse(
                data, transformations={raw_name: Identity()}, **image_models_kwargs
            )

    samples_labels = list((path / McmicroKeys.LABELS_DIR).glob("*/*" + McmicroKeys.IMAGE_SUFFIX))

    labels = {}
    for labels_path in samples_labels:
        if not tma:
            # TODO: when support python >= 3.9 chance to str.removesuffix(McmicroKeys.IMAGE_SUFFIX)
            segmentation_stem = labels_path.with_name(labels_path.stem).with_suffix("").stem

            data = imread(labels_path, **imread_kwargs).squeeze()
            data = Labels2DModel.parse(data, transformations=_get_transformation(), **labels_models_kwargs)
            labels[f"{image_id}_{segmentation_stem}"] = data
        else:
            segmentation_stem = labels_path.with_name(labels_path.stem).with_suffix("").stem
            core_id_search = re.search(r"\d+$", labels_path.parent.stem)
            if core_id_search is None:
                raise ValueError(f"Cannot infer core_id from {labels_path.parent}")
            else:
                core_id = core_id_search.group()
                assert core_id is not None

            data = imread(labels_path, **imread_kwargs).squeeze()
            data = Labels2DModel.parse(data, **labels_models_kwargs)
            transformations = _get_transformation(tma=int(core_id), tma_centroids=tma_centroids, raster_data=data)
            set_transformation(data, transformation=transformations, set_all=True)
            labels[f"core_{core_id}_{segmentation_stem}"] = data

    if tma:
        for mask_path in samples_masks:
            mask_stem = mask_path.stem
            core_id = mask_stem.split("_")[0]

<<<<<<< HEAD
def _get_images(
    path: Path,
    sample: str,
    imread_kwargs: Mapping[str, Any] = MappingProxyType({}),
    image_models_kwargs: Mapping[str, Any] = MappingProxyType({}),
) -> Union[SpatialImage, MultiscaleSpatialImage]:
    image = imread(path / McmicroKeys.IMAGES_DIR / f"{sample}{McmicroKeys.IMAGE_SUFFIX}", **imread_kwargs)
    return Image2DModel.parse(image, rgb=None, **image_models_kwargs)
=======
            data = imread(mask_path, **imread_kwargs).squeeze()
            data = Labels2DModel.parse(data, **labels_models_kwargs)
            transformations = _get_transformation(tma=int(core_id), tma_centroids=tma_centroids, raster_data=data)
            set_transformation(data, transformation=transformations, set_all=True)
            labels[f"core_{McmicroKeys.IMAGES_DIR_TMA}_{mask_stem}"] = data
>>>>>>> c15dca90

    tables_dict = _get_tables(path, markers, tma)

    return SpatialData(images=images, labels=labels, tables=tables_dict)


def _load_params(path: Path) -> Any:
    params_path = path / McmicroKeys.PARAMS_FILE
    with open(params_path) as fp:
        params = yaml.load(fp, SafeLoader)
    return params


def _get_tables(
    path: Path,
    marker_df: pd.DataFrame,
    tma: bool,
) -> dict[str, AnnData]:
    var = marker_df.marker_name.tolist()
    coords = [McmicroKeys.COORDS_X.value, McmicroKeys.COORDS_Y.value]

    table_paths = list((path / McmicroKeys.QUANTIFICATION_DIR).glob("*.csv"))
    regions = []
    adatas = None
    tables_dict = {}
    for table_path in table_paths:
        if not tma:
            table_name = table_path.stem
            adata, region = _create_anndata(csv_path=table_path, markers=marker_df, var=var, coords=coords, tma=tma)
            table = TableModel.parse(
                adata, region=region, region_key="region", instance_key=McmicroKeys.INSTANCE_KEY.value
            )
            tables_dict[table_name] = table
        else:
            adata, region = _create_anndata(csv_path=table_path, markers=marker_df, var=var, coords=coords, tma=tma)
            regions.append(region)
            # TODO: check validity of output
            if not adatas:
                adatas = adata
            else:
                adatas = ad.concat([adatas, adata], index_unique="_")
            table = TableModel.parse(
                adatas, region=regions, region_key="region", instance_key=McmicroKeys.INSTANCE_KEY.value
            )
            tables_dict["segmentation_table"] = table

    return tables_dict


def _create_anndata(
    csv_path: Path,
    markers: pd.DataFrame,
    var: list[str],  # mypy has a bug with ellips, should be list[str, ...]
    coords: list[str],
    tma: bool,
) -> tuple[AnnData, str]:
    labels_basename = csv_path.stem.split("_")[-1]
    pattern = r"^(.*?)--"
    sample_id_search = re.search(pattern, csv_path.stem)
    sample_id = sample_id_search.groups()[0] if sample_id_search else None
    if not sample_id:
        raise ValueError(
            f"Csv filename should be in form <SAMPLE_ID>--<SEGMENTATION>_<labels_NAME>, got {csv_path.stem} "
        )
    table = pd.read_csv(csv_path)

    if not tma:
        region_value = sample_id + "_" + labels_basename
    else:
        region_value = "core_" + sample_id + "_" + labels_basename
        table[McmicroKeys.INSTANCE_KEY] = table[McmicroKeys.INSTANCE_KEY]
    adata = AnnData(
        table[var].to_numpy(),
        obs=table.drop(columns=var + coords),
        var=markers,
        obsm={"spatial": table[coords].to_numpy()},
        dtype=float,
    )
    adata.obs["region"] = pd.Categorical([region_value] * len(adata))
    return adata, region_value<|MERGE_RESOLUTION|>--- conflicted
+++ resolved
@@ -100,7 +100,7 @@
         assert len(samples) == 1
         data = imread(samples[0], **imread_kwargs)
         # , scale_factors=[2, 2]
-        data = Image2DModel.parse(data, transformations=_get_transformation(), **image_models_kwargs)
+        data = Image2DModel.parse(data, transformations=_get_transformation(), rgb=None, **image_models_kwargs)
         images["tma_map"] = data
 
         image_dir = path / McmicroKeys.IMAGES_DIR_TMA
@@ -116,7 +116,7 @@
             image_id = core_id
 
         data = imread(sample, **imread_kwargs)
-        data = Image2DModel.parse(data, c_coords=marker_names, **image_models_kwargs)
+        data = Image2DModel.parse(data, c_coords=marker_names, rgb=None, **image_models_kwargs)
         transformations = _get_transformation(
             tma=int(core_id) if tma else None, tma_centroids=tma_centroids, raster_data=data
         )
@@ -131,7 +131,9 @@
             raw_name = raw_image.with_name(raw_image.stem).with_suffix("").stem
 
             data = imread(raw_image, **imread_kwargs)
-            images[raw_name] = Image2DModel.parse(data, transformations={raw_name: Identity()}, **image_models_kwargs)
+            images[raw_name] = Image2DModel.parse(
+                data, transformations={raw_name: Identity()}, rgb=None, **image_models_kwargs
+            )
 
     illumination_dir = path / McmicroKeys.ILLUMINATION_DIR
     if illumination_dir.exists():
@@ -143,7 +145,7 @@
 
             data = imread(illumination_image, **imread_kwargs)
             images[illumination_name] = Image2DModel.parse(
-                data, transformations={raw_name: Identity()}, **image_models_kwargs
+                data, transformations={raw_name: Identity()}, rgb=None, **image_models_kwargs
             )
 
     samples_labels = list((path / McmicroKeys.LABELS_DIR).glob("*/*" + McmicroKeys.IMAGE_SUFFIX))
@@ -177,22 +179,11 @@
             mask_stem = mask_path.stem
             core_id = mask_stem.split("_")[0]
 
-<<<<<<< HEAD
-def _get_images(
-    path: Path,
-    sample: str,
-    imread_kwargs: Mapping[str, Any] = MappingProxyType({}),
-    image_models_kwargs: Mapping[str, Any] = MappingProxyType({}),
-) -> Union[SpatialImage, MultiscaleSpatialImage]:
-    image = imread(path / McmicroKeys.IMAGES_DIR / f"{sample}{McmicroKeys.IMAGE_SUFFIX}", **imread_kwargs)
-    return Image2DModel.parse(image, rgb=None, **image_models_kwargs)
-=======
             data = imread(mask_path, **imread_kwargs).squeeze()
             data = Labels2DModel.parse(data, **labels_models_kwargs)
             transformations = _get_transformation(tma=int(core_id), tma_centroids=tma_centroids, raster_data=data)
             set_transformation(data, transformation=transformations, set_all=True)
             labels[f"core_{McmicroKeys.IMAGES_DIR_TMA}_{mask_stem}"] = data
->>>>>>> c15dca90
 
     tables_dict = _get_tables(path, markers, tma)
 
